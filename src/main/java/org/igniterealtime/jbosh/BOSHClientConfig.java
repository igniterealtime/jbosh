--- conflicted
+++ resolved
@@ -122,12 +122,8 @@
         private SSLContext bSSLContext;
         private Boolean bCompression;
         private boolean ack = true;
-<<<<<<< HEAD
-        private List<Header> httpHeaders = new ArrayList<>();
         private AttrVersion boshVersion = AttrVersion.getSupportedVersion();
-=======
         private Map<String, String> httpHeaders = new HashMap<>();
->>>>>>> 419ac1fa
 
         /**
          * Creates a new builder instance, used to create instances of the
@@ -423,12 +419,8 @@
             final SSLContext cSSLContext,
             final boolean cCompression,
             final boolean useAck,
-<<<<<<< HEAD
-            final List<Header> cHttpHeaders,
+            final Map<String, String> cHttpHeaders,
             AttrVersion cBoshVersion) {
-=======
-            final Map<String, String> cHttpHeaders) {
->>>>>>> 419ac1fa
         uri = cURI;
         to = cDomain;
         from = cFrom;
